--- conflicted
+++ resolved
@@ -15,9 +15,6 @@
 
 # Local documentation (working notes, not for commit)
 docs/local/
-<<<<<<< HEAD
-=======
-docs/plans/
 
 # Tests (working files, not for commit)
 tests/
@@ -27,7 +24,6 @@
 
 # Local Claude settings
 .claude/settings.local.mcp.json
->>>>>>> f99d3d22
 
 # Optional: uncomment if you want to protect your configured server.js
 # server.js