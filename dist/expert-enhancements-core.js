--- conflicted
+++ resolved
@@ -2682,11 +2682,8 @@
         DOM,
         Overlay,
         LoadingOverlay,
-<<<<<<< HEAD
         FileImport,
-=======
         Formatter,
->>>>>>> ef36a21c
         version: '1.0.0'
     };
 
