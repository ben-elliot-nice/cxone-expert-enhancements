/**
 * CXone Expert Enhancements - HTML Editor App
 *
 * Manages custom HTML head and tail content.
 *
 * @version 1.0.0
 */

(function() {
    'use strict';

    console.log('[HTML Editor App] Loading...');

    // ============================================================================
    // State & Configuration
    // ============================================================================

    const FIELD_CONFIG = [
        { id: 'head', label: 'Page HTML Head' },
        { id: 'tail', label: 'Page HTML Tail' }
    ];

    const MAX_ACTIVE_EDITORS = 2;

    let context = null;
    let editorState = {};
    let originalContent = {};
    let csrfToken = '';
    let monacoEditors = {};
    let keyboardHandler = null; // Keyboard shortcut handler
    let isMobileView = false; // Track mobile/desktop view mode

    // ============================================================================
    // App Interface Implementation
    // ============================================================================

    const HTMLEditorApp = {
        id: 'html-editor',
        name: 'HTML Editor',

        // App-specific constraints for overlay sizing
        constraints: {
            minWidth: 420,
            minHeight: 300
        },

        /**
         * Initialize the app with context
         */
        async init(ctx) {
            console.log('[HTML Editor] Initializing...');
            context = ctx;

            // Initialize editor state
            FIELD_CONFIG.forEach(field => {
                editorState[field.id] = {
                    active: false,
                    editor: null,
                    content: '',
                    label: field.label,
                    isDirty: false
                };
            });

            // Wait for Monaco to be ready
            await context.Monaco.init();

            console.log('[HTML Editor] Initialized');
        },

        /**
         * Mount the app into the container
         */
        async mount(container) {
            console.log('[HTML Editor] Mounting...');

            // Build UI
            container.innerHTML = `
                <div class="enhancements-app-container">
                    <div id="message-area"></div>
                    <div id="html-editor-container" style="display: none;">
                        <div class="toggle-bar" id="toggle-bar"></div>
                        <div id="editors-grid" class="editors-grid"></div>
                    </div>
                </div>
            `;

            // Show loading overlay
            context.LoadingOverlay.show('Loading HTML from system...', {
                timeout: 30000,
                showProgress: true
            });

            try {
                // Start loading Prettier in background (non-blocking)
                context.Formatter.init()
                    .then(() => {
                        console.log('[HTML Editor] Code formatter loaded successfully');
                        // Inject format buttons into all rendered panes
                        this.injectFormatButtons();
                    })
                    .catch((error) => {
                        console.warn('[HTML Editor] Code formatter unavailable:', error);
                        // Silent failure - editor already loaded without formatting
                    });

                // Restore state if available
                const savedState = context.Storage.getAppState(this.id);
                let hasDirtyEdits = false;

                if (savedState) {
                    console.log('[HTML Editor] Restoring state:', savedState);
                    context.LoadingOverlay.setMessage('Restoring saved state...');
                    this.setState(savedState);

                    // Check if any fields are dirty
                    hasDirtyEdits = savedState.isDirty && Object.values(savedState.isDirty).some(dirty => dirty);
                    console.log('[HTML Editor] Has dirty edits in saved state:', hasDirtyEdits);
                }

                // Load HTML data - skip full fetch if we have dirty edits (checkpoint protection)
                if (hasDirtyEdits) {
                    context.LoadingOverlay.setMessage('Loading saved edits...');
                } else {
                    context.LoadingOverlay.setMessage('Fetching HTML from server...');
                }
                await this.loadData(hasDirtyEdits);

                // Setup save dropdown structure (one-time)
                this.setupSaveDropdownStructure();

                // Build toggle bar (buttons or dropdown based on viewport)
                // Note: Don't check viewport width here - overlay dimensions aren't ready yet
                // onResize() will be called after mount and will properly detect viewport
                this.buildToggleBar();

                // Initialize editors - skip default if we have saved state
                context.LoadingOverlay.setMessage('Initializing Monaco editors...');
                const skipDefault = !!savedState;
                console.log('[HTML Editor] Initializing editors, skip default:', skipDefault);
                this.initializeEditors(skipDefault);

                // Setup keyboard shortcuts
                this.setupKeyboardShortcuts();

                // Setup click listener to close dropdowns when clicking outside
                document.addEventListener('click', (e) => {
                    // Close global dropdown
                    const dropdown = document.querySelector('.save-dropdown');
                    const dropdownMenu = document.getElementById('save-dropdown-menu');
                    if (dropdown && dropdownMenu && !dropdown.contains(e.target)) {
                        dropdownMenu.classList.remove('show');
                        dropdown.classList.remove('open');
                    }

                    // Close editor dropdowns
                    if (!e.target.closest('.editor-save-dropdown')) {
                        document.querySelectorAll('.editor-save-dropdown-menu.show').forEach(menu => {
                            menu.classList.remove('show');
                        });
                    }
                });

                // Hide loading overlay
                context.LoadingOverlay.hide();

                console.log('[HTML Editor] Mounted');

            } catch (error) {
                console.error('[HTML Editor] Mount failed:', error);
                context.LoadingOverlay.showError('Failed to load HTML Editor: ' + error.message);
                throw error;
            }
        },

        /**
         * Unmount the app (cleanup)
         */
        async unmount() {
            console.log('[HTML Editor] Unmounting...');

            // Remove keyboard shortcuts
            if (keyboardHandler) {
                document.removeEventListener('keydown', keyboardHandler);
                keyboardHandler = null;
            }

            // Dispose Monaco editors
            Object.values(monacoEditors).forEach(editor => {
                if (editor) {
                    editor.dispose();
                }
            });
            monacoEditors = {};

            console.log('[HTML Editor] Unmounted');
        },

        /**
         * Handle resize events
         */
        onResize() {
            // Check if view mode changed (mobile/desktop)
            this.checkViewportWidth();

            // Recalculate heights and re-layout
            this.updateHeights();
        },

        /**
         * Get current state for persistence
         */
        getState() {
            const state = {
                activeFields: Object.keys(editorState).filter(field => editorState[field].active),
                content: {},
                isDirty: {},
                originalContent: {}
            };

            Object.keys(editorState).forEach(field => {
                const fieldState = editorState[field];
                state.content[field] = fieldState.content;
                state.isDirty[field] = fieldState.isDirty;
                state.originalContent[field] = originalContent[field];
            });

            return state;
        },

        /**
         * Restore state
         */
        setState(state) {
            if (!state) return;

            // Restore active fields
            if (state.activeFields) {
                state.activeFields.forEach(field => {
                    if (editorState[field]) {
                        editorState[field].active = true;
                    }
                });
            }

            // Restore content
            if (state.content) {
                Object.keys(state.content).forEach(field => {
                    if (editorState[field]) {
                        editorState[field].content = state.content[field];
                    }
                });
            }

            // Restore dirty state
            if (state.isDirty) {
                Object.keys(state.isDirty).forEach(field => {
                    if (editorState[field]) {
                        editorState[field].isDirty = state.isDirty[field];
                    }
                });
            }

            // Restore original content (server baseline)
            if (state.originalContent) {
                Object.keys(state.originalContent).forEach(field => {
                    originalContent[field] = state.originalContent[field];
                });
            }
        },

        /**
         * Check viewport width and switch between mobile/desktop view
         */
        checkViewportWidth() {
            const wasMobileView = isMobileView;

            // Get overlay width to determine mobile/desktop view
            // Use overlay instead of editor container to avoid issues when container is hidden
            const overlay = document.getElementById('expert-enhancements-overlay');
            if (overlay) {
                const containerWidth = overlay.offsetWidth;
                isMobileView = containerWidth < 920;
                console.log(`[HTML Editor] checkViewportWidth: width=${containerWidth}px, mobile=${isMobileView}`);
            }

            // If view mode changed, rebuild the toggle bar
            if (wasMobileView !== isMobileView) {
                console.log(`[HTML Editor] View mode changed to ${isMobileView ? 'mobile' : 'desktop'}`);
                this.buildToggleBar();

                // If switching to mobile and multiple editors are active, keep only the first
                if (isMobileView) {
                    const activeFields = Object.keys(editorState).filter(field => editorState[field].active);
                    if (activeFields.length > 1) {
                        console.log(`[HTML Editor] Multiple editors active in mobile view, keeping only: ${activeFields[0]}`);
                        // Deactivate all except the first
                        activeFields.slice(1).forEach(fieldId => {
                            editorState[fieldId].active = false;
                        });
                        this.updateGrid();
                    }
                }
            }
        },

        /**
         * Handle mobile dropdown editor change
         */
        handleMobileEditorChange(newFieldId) {
            console.log(`[HTML Editor] handleMobileEditorChange to: ${newFieldId}`);

            const currentActiveField = Object.keys(editorState).find(field => editorState[field].active);

            // If selecting the same field, do nothing
            if (newFieldId === currentActiveField) {
                return;
            }

            // Deactivate all editors
            Object.keys(editorState).forEach(fieldId => {
                editorState[fieldId].active = false;
            });

            // Activate selected editor
            editorState[newFieldId].active = true;

            this.updateGrid();
            this.saveState();

            // Update option text to reflect current status icons
            const mobileSelect = document.getElementById('mobile-editor-select');
            if (mobileSelect) {
                this.updateToggleButtons();
            }
        },

        /**
         * Load HTML data from API
         * @param {boolean} skipContent - If true, only fetch CSRF token (checkpoint protection)
         */
        async loadData(skipContent = false) {
            try {
                const url = '/deki/cp/custom_html.php?params=%2F';
                const response = await context.API.fetch(url);

                if (!response.ok) {
                    throw new Error(`HTTP ${response.status}`);
                }

                const html = await response.text();
                const { doc, data } = context.API.parseFormHTML(html);

                // Always extract CSRF token
                csrfToken = data.csrf_token;
                console.log('[HTML Editor] CSRF token extracted');

                if (skipContent) {
                    // Checkpoint protection: we have dirty edits, so don't fetch HTML content
                    // This prevents other people's changes from overwriting work-in-progress
                    console.log('[HTML Editor] Skipping content fetch - using saved edits (checkpoint protection)');
                } else {
                    // No dirty edits - safe to fetch fresh HTML from server
                    console.log('[HTML Editor] Fetching fresh HTML content from server');

                    const textareas = {
                        'html_template_head': 'head',
                        'html_template_tail': 'tail'
                    };

                    Object.entries(textareas).forEach(([name, fieldId]) => {
                        const textarea = doc.querySelector(`textarea[name="${name}"]`);
                        if (textarea) {
                            const content = textarea.textContent;
                            editorState[fieldId].content = content;
                            originalContent[fieldId] = content;
                        }
                    });
                }

                // Show editor container
                document.getElementById('html-editor-container').style.display = 'block';

                console.log('[HTML Editor] Data loaded');

            } catch (error) {
                console.error('[HTML Editor] Failed to load data:', error);
                context.UI.showToast('Failed to load HTML: ' + error.message, 'error');
            }
        },

        /**
         * Build toggle bar with field buttons or mobile dropdown
         */
        buildToggleBar() {
            const toggleBar = document.getElementById('toggle-bar');
            if (!toggleBar) return;

            console.log(`[HTML Editor] buildToggleBar for ${isMobileView ? 'mobile' : 'desktop'} view`);

            // Clear existing buttons/selectors (but keep save dropdown)
            const existingButtons = toggleBar.querySelectorAll('.toggle-btn, .mobile-selector-wrapper');
            existingButtons.forEach(el => el.remove());

            if (isMobileView) {
                // Create mobile dropdown selector
                const wrapper = document.createElement('div');
                wrapper.className = 'mobile-selector-wrapper';

                const label = document.createElement('label');
                label.htmlFor = 'mobile-editor-select';
                label.textContent = 'Editor: ';
                label.className = 'mobile-selector-label';

                const select = document.createElement('select');
                select.id = 'mobile-editor-select';
                select.className = 'mobile-editor-select';

                // Add options for each field with status icons
                FIELD_CONFIG.forEach(({ id, label: fieldLabel }) => {
                    const field = editorState[id];
                    const option = document.createElement('option');
                    option.value = id;
                    const statusIcon = field.isDirty ? '● ' : '✓ ';
                    option.textContent = statusIcon + fieldLabel;
                    option.setAttribute('data-field', id);
                    select.appendChild(option);
                });

                // Set current selection - respect already active editor
                let activeField = Object.keys(editorState).find(field => editorState[field].active);

                // Only activate first editor if truly no active editors exist
                if (!activeField) {
                    const firstField = FIELD_CONFIG[0].id;
                    editorState[firstField].active = true;
                    activeField = firstField;
                    console.log(`[HTML Editor] No active editor found, activating first: ${activeField}`);
                    // Need to render the editor
                    setTimeout(() => {
                        this.updateGrid();
                        this.saveState();
                    }, 0);
                } else {
                    console.log(`[HTML Editor] Using existing active editor: ${activeField}`);
                }

                select.value = activeField;

                // Add change listener
                select.addEventListener('change', (e) => this.handleMobileEditorChange(e.target.value));

                wrapper.appendChild(label);
                wrapper.appendChild(select);

                // Insert at the beginning of toggle bar (before save dropdown)
                const firstChild = toggleBar.firstChild;
                toggleBar.insertBefore(wrapper, firstChild);
            } else {
                // Create desktop toggle buttons
                FIELD_CONFIG.forEach(({ id, label }) => {
                    const btn = document.createElement('button');
                    btn.className = 'toggle-btn';
                    btn.setAttribute('data-field', id);
                    btn.textContent = label;
                    btn.addEventListener('click', (e) => this.toggleEditor(id, e));

                    // Insert before the save dropdown
                    const saveDropdown = toggleBar.querySelector('.save-dropdown');
                    toggleBar.insertBefore(btn, saveDropdown);
                });
            }

            this.updateToggleButtons();
        },

        /**
         * Setup save dropdown (called once during initial build)
         */
        setupSaveDropdownStructure() {
            const toggleBar = document.getElementById('toggle-bar');
            if (!toggleBar) return;

            // Create save/discard dropdown (matching CSS editor structure)
            const saveDropdown = context.DOM.create('div', { className: 'save-dropdown' });

            const saveBtn = context.DOM.create('button', {
                className: 'btn btn-primary',
                id: 'save-btn'
            }, ['Save All']);

            const dropdownToggle = context.DOM.create('button', {
                className: 'btn btn-dropdown-toggle',
                id: 'save-dropdown-toggle'
            }, ['▼']);

            const dropdownMenu = context.DOM.create('div', {
                className: 'dropdown-menu',
                id: 'save-dropdown-menu'
            });

            const discardBtn = context.DOM.create('button', {
                className: 'dropdown-item',
                id: 'discard-btn'
            }, ['Discard All']);

            dropdownMenu.appendChild(discardBtn);
            saveDropdown.appendChild(saveBtn);
            saveDropdown.appendChild(dropdownToggle);
            saveDropdown.appendChild(dropdownMenu);
            toggleBar.appendChild(saveDropdown);

            // Setup dropdown event listeners
            this.setupSaveDropdown();

            this.updateToggleButtons();
        },

        /**
         * Setup save dropdown event listeners
         */
        setupSaveDropdown() {
            const saveBtn = document.getElementById('save-btn');
            const discardBtn = document.getElementById('discard-btn');
            const dropdownToggle = document.getElementById('save-dropdown-toggle');
            const dropdownMenu = document.getElementById('save-dropdown-menu');
            const dropdown = document.querySelector('.save-dropdown');

            if (saveBtn) {
                saveBtn.addEventListener('click', () => this.saveAll());
                console.log('[HTML Editor] Save button listener attached');
            }

            if (discardBtn) {
                discardBtn.addEventListener('click', (e) => {
                    e.stopPropagation();
                    this.discardAll();
                });
                console.log('[HTML Editor] Discard button listener attached');
            }

            if (dropdownToggle && dropdownMenu && dropdown) {
                dropdownToggle.addEventListener('click', (e) => {
                    e.stopPropagation();
                    dropdownMenu.classList.toggle('show');
                    dropdown.classList.toggle('open');
                });
                console.log('[HTML Editor] Dropdown toggle listener attached');
            }
        },

        /**
         * Toggle editor for a field
         * Left click: Open only this editor (close others)
         * Shift+click: Toggle this editor alongside others
         */
        toggleEditor(fieldId, event) {
            const field = editorState[fieldId];
            if (!field) return;

            const activeCount = Object.values(editorState).filter(f => f.active).length;
            const isShiftClick = event && event.shiftKey;

            if (isShiftClick) {
                // Shift+click: Toggle this editor while keeping others
                if (field.active) {
                    field.active = false;
                } else {
                    if (activeCount >= MAX_ACTIVE_EDITORS) {
                        context.UI.showToast(`Maximum ${MAX_ACTIVE_EDITORS} editors can be open at once`, 'warning');
                        return;
                    }
                    field.active = true;
                }
            } else {
                // Regular click: Open only this editor
                if (field.active && activeCount === 1) {
                    // Don't close if it's the only one open
                    return;
                }

                // Close all others
                Object.keys(editorState).forEach(fid => {
                    editorState[fid].active = false;
                });

                // Open this one
                field.active = true;
            }

            this.updateGrid();
            this.updateToggleButtons();
            this.saveState();
        },

        /**
         * Save current state to storage
         */
        saveState() {
            const state = this.getState();
            context.Storage.setAppState(this.id, state);
            console.log('[HTML Editor] State saved:', state);
        },

        /**
         * Update editors grid
         */
        updateGrid() {
            const grid = document.getElementById('editors-grid');
            if (!grid) return;

            const activeFields = Object.keys(editorState).filter(field => editorState[field].active);

            grid.innerHTML = '';
            grid.className = 'editors-grid cols-' + activeFields.length;

            activeFields.forEach(fieldId => {
                const pane = this.createEditorPane(fieldId);
                grid.appendChild(pane);
            });

            // Calculate and set explicit heights
            setTimeout(() => {
                this.updateHeights();
            }, 50);
        },

        /**
         * Calculate and set explicit pixel heights for editors
         */
        updateHeights() {
            const container = document.getElementById('html-editor-container');
            const toggleBar = document.querySelector('.toggle-bar');
            const grid = document.getElementById('editors-grid');

            if (!container || !toggleBar || !grid) return;

            // Calculate available height
            const containerHeight = container.offsetHeight;
            const toggleBarHeight = toggleBar.offsetHeight;
            const availableHeight = containerHeight - toggleBarHeight;

            // Set grid height explicitly
            grid.style.height = availableHeight + 'px';

            // Set each pane height explicitly
            const panes = grid.querySelectorAll('.editor-pane');
            panes.forEach(pane => {
                pane.style.height = availableHeight + 'px';

                const paneHeader = pane.querySelector('.editor-pane-header');
                const editorInstance = pane.querySelector('.editor-instance');

                if (paneHeader && editorInstance) {
                    const paneHeaderHeight = paneHeader.offsetHeight;
                    const editorHeight = availableHeight - paneHeaderHeight;
                    editorInstance.style.height = editorHeight + 'px';
                }
            });

            // Force layout on all Monaco editors
            Object.values(monacoEditors).forEach(editor => {
                if (editor) {
                    editor.layout();
                }
            });
        },

        /**
         * Create editor pane for a field
         */
        createEditorPane(fieldId) {
            const field = editorState[fieldId];

            const pane = context.DOM.create('div', { className: 'editor-pane' });
            const header = context.DOM.create('div', { className: 'editor-pane-header' });

            const titleGroup = context.DOM.create('div', {
                style: { display: 'flex', alignItems: 'center', gap: '0.5rem' }
            });
            const title = context.DOM.create('span', {}, [field.label]);
            const status = context.DOM.create('span', {
                className: 'editor-status',
                id: `status-${fieldId}`,
                style: { fontSize: '0.9rem' }
            }, [field.isDirty ? '●' : '✓']);

            titleGroup.appendChild(status);
            titleGroup.appendChild(title);

            // Action buttons
            const actions = context.DOM.create('div', {
                className: 'editor-pane-actions',
                style: { display: 'flex', gap: '0.5rem', alignItems: 'center' }
            });

            // Save dropdown group
            const saveDropdown = context.DOM.create('div', {
                className: 'editor-save-dropdown'
            });

            const saveBtn = context.DOM.create('button', {
                className: 'editor-pane-save',
                'data-save-field': fieldId
            }, ['Save']);
            saveBtn.addEventListener('click', () => this.saveField(fieldId));

            const dropdownToggle = context.DOM.create('button', {
                className: 'editor-save-dropdown-toggle',
                'data-dropdown-field': fieldId
            }, ['▼']);
            dropdownToggle.addEventListener('click', (e) => {
                e.stopPropagation();
                this.toggleEditorDropdown(fieldId);
            });

            const dropdownMenu = context.DOM.create('div', {
                className: 'editor-save-dropdown-menu',
                'data-menu-field': fieldId
            });

            const revertBtn = context.DOM.create('button', {
                className: 'editor-dropdown-item',
                'data-revert-field': fieldId
            }, ['Revert this']);
            revertBtn.addEventListener('click', (e) => {
                e.stopPropagation();
                this.revertField(fieldId);
            });

            dropdownMenu.appendChild(revertBtn);
            saveDropdown.appendChild(saveBtn);
            saveDropdown.appendChild(dropdownToggle);
            saveDropdown.appendChild(dropdownMenu);

            // Only add format button if Prettier is available
            if (context.Formatter.isReady()) {
                const formatBtn = context.DOM.create('button', {
                    className: 'editor-pane-format',
                    'data-format-field': fieldId,
                    title: 'Format HTML (Ctrl+Shift+F)'
                }, ['Format']);
                formatBtn.addEventListener('click', () => this.formatField(fieldId));
                actions.appendChild(formatBtn);
            }

            const exportBtn = context.DOM.create('button', {
                className: 'editor-pane-export',
                'data-export-field': fieldId
            }, ['Export']);
            exportBtn.addEventListener('click', () => this.exportField(fieldId));

            // Import button with hidden file input
            const importBtn = context.DOM.create('button', {
                className: 'editor-pane-import',
                'data-import-field': fieldId
            }, ['Import']);

            const fileInput = context.DOM.create('input', {
                type: 'file',
                accept: '.html',
                style: 'display: none;',
                id: `file-input-${fieldId}`
            });

            importBtn.addEventListener('click', () => fileInput.click());
            fileInput.addEventListener('change', (e) => {
                if (e.target.files && e.target.files[0]) {
                    this.importField(fieldId, e.target.files[0]);
                    e.target.value = ''; // Reset input to allow re-importing same file
                }
            });

            actions.appendChild(saveDropdown);
            actions.appendChild(exportBtn);
            actions.appendChild(importBtn);
            pane.appendChild(fileInput);

            header.appendChild(titleGroup);
            header.appendChild(actions);
            pane.appendChild(header);

            const editorContainer = context.DOM.create('div', {
                className: 'editor-instance',
                id: `editor-${fieldId}`
            });
            pane.appendChild(editorContainer);

            // Create Monaco editor (CSS now properly sizes containers)
            if (context.Monaco.isReady()) {
                this.createMonacoEditor(fieldId, editorContainer);
            }

            return pane;
        },

        /**
         * Create Monaco editor instance
         */
        createMonacoEditor(fieldId, container) {
            const field = editorState[fieldId];
            const monaco = context.Monaco.get();

            // Create editor immediately (CSS now properly sizes containers)
            const editor = monaco.editor.create(container, {
                value: field.content || '',
                language: 'html',
                theme: 'vs-dark',
                automaticLayout: false,
                minimap: { enabled: true },
                fontSize: 14,
                wordWrap: 'on',
                scrollBeyondLastLine: false
            });

            monacoEditors[fieldId] = editor;

            // Track changes
            editor.onDidChangeModelContent(() => {
                field.content = editor.getValue();
                field.isDirty = field.content !== originalContent[fieldId];
                this.updateToggleButtons();
            });

            console.log(`[HTML Editor] Created Monaco editor for: ${fieldId}`);
        },

        /**
         * Initialize editors (activate default if none active)
         */
        initializeEditors(skipDefault = false) {
            const hasActive = Object.values(editorState).some(f => f.active);

            // Only set default if we should not skip and nothing is active
            if (!skipDefault && !hasActive) {
                // Activate 'head' by default
                editorState.head.active = true;
                console.log('[HTML Editor] No saved state, activating default: head');
            } else {
                console.log('[HTML Editor] Skipping default activation, skipDefault:', skipDefault, 'hasActive:', hasActive);
            }

            this.updateGrid();
        },

        /**
         * Update toggle button states and pane status indicators
         */
        updateToggleButtons() {
            const buttons = document.querySelectorAll('.toggle-btn');

            buttons.forEach(btn => {
                const fieldId = btn.getAttribute('data-field');
                const field = editorState[fieldId];

                if (field && field.active) {
                    btn.classList.add('active');
                } else {
                    btn.classList.remove('active');
                }

                // Show dirty indicator
                if (field && field.isDirty) {
                    btn.style.fontWeight = 'bold';
                    btn.style.color = '#ff9800';
                } else {
                    btn.style.fontWeight = '';
                    btn.style.color = '';
                }
            });

            // Update mobile dropdown (if it exists)
            const mobileSelect = document.getElementById('mobile-editor-select');
            if (mobileSelect) {
                const options = mobileSelect.querySelectorAll('option[data-field]');
                options.forEach(option => {
                    const fieldId = option.getAttribute('data-field');
                    const field = editorState[fieldId];
                    if (field) {
                        const statusIcon = field.isDirty ? '● ' : '✓ ';
                        const fieldLabel = FIELD_CONFIG.find(f => f.id === fieldId)?.label || fieldId;
                        option.textContent = statusIcon + fieldLabel;
                    }
                });
            }

            // Update editor pane status indicators
            Object.keys(editorState).forEach(fieldId => {
                const status = document.getElementById(`status-${fieldId}`);
                if (status) {
                    const field = editorState[fieldId];
                    status.textContent = field.isDirty ? '●' : '✓';
                    status.style.color = field.isDirty ? '#ff9800' : '#4caf50';
                }
            });
        },

        /**
         * Export HTML for a field
         */
        exportField(fieldId) {
            const field = editorState[fieldId];
            if (!field) return;

            try {
                const content = field.content || '';
                const blob = new Blob([content], { type: 'text/html' });
                const url = URL.createObjectURL(blob);
                const a = document.createElement('a');
                a.href = url;
                a.download = `html_template_${fieldId}.html`;
                a.click();
                URL.revokeObjectURL(url);

                context.UI.showToast(`Exported ${field.label}`, 'success');
            } catch (error) {
                context.UI.showToast(`Failed to export: ${error.message}`, 'error');
            }
        },

        /**
<<<<<<< HEAD
         * Import HTML file into a field (appends content)
         */
        importField(fieldId, file) {
            const field = editorState[fieldId];
            if (!field) return;

            // Validate file type
            if (!file.name.endsWith('.html')) {
                context.UI.showToast('Please select an HTML file (.html)', 'error');
                return;
            }

            // Validate file size (max 5MB)
            const maxSize = 5 * 1024 * 1024;
            if (file.size > maxSize) {
                context.UI.showToast(`File too large. Maximum size is 5MB (file is ${(file.size / 1024 / 1024).toFixed(2)}MB)`, 'error');
                return;
            }

            // Check for empty files
            if (file.size === 0) {
                context.UI.showToast('Cannot import empty file', 'error');
                return;
            }

            // Show loading state
            context.LoadingOverlay.show(`Importing ${file.name}...`);

            const reader = new FileReader();

            reader.onload = (e) => {
                try {
                    const importedContent = e.target.result;

                    // Create separator comment
                    const separator = `\n\n<!-- ========================================\n     Imported from: ${file.name}\n     Date: ${new Date().toLocaleString()}\n     ======================================== -->\n`;

                    // Append content to existing
                    const currentContent = field.content || '';
                    const newContent = currentContent + separator + importedContent;

                    // Update state
                    field.content = newContent;
                    field.isDirty = true;

                    // Update Monaco editor
                    if (monacoEditors[fieldId]) {
                        monacoEditors[fieldId].setValue(newContent);
                    }

                    // Save state and update UI
                    this.saveState();
                    this.updateUI();

                    context.LoadingOverlay.hide();
                    context.UI.showToast(`Content from ${file.name} appended to ${field.label}`, 'success', 5000);
                } catch (error) {
                    context.LoadingOverlay.hide();
                    context.UI.showToast(`Failed to import: ${error.message}`, 'error');
                }
            };

            reader.onerror = () => {
                context.LoadingOverlay.hide();
                context.UI.showToast('Failed to read file', 'error');
            };

            reader.readAsText(file);
        },

        /**
         * Import HTML file via drag & drop (with field selector)
         */
        async importFile(fileContent, fileName) {
            try {
                // Prepare field list for selector
                const roles = Object.keys(editorState).map(fieldId => ({
                    id: fieldId,
                    label: editorState[fieldId].label
                }));

                // Show field selector dialog
                const selectedFieldId = await context.FileImport.showRoleSelector(roles, 'html');

                if (!selectedFieldId) {
                    context.LoadingOverlay.hide();
                    context.UI.showToast('Import cancelled', 'info');
                    return;
                }

                const field = editorState[selectedFieldId];
                if (!field) {
                    context.LoadingOverlay.hide();
                    context.UI.showToast('Selected field not found', 'error');
                    return;
                }

                // Create separator comment
                const separator = `\n\n<!-- ========================================\n     Imported from: ${fileName}\n     Date: ${new Date().toLocaleString()}\n     ======================================== -->\n`;

                // Append content to existing
                const currentContent = field.content || '';
                const newContent = currentContent + separator + fileContent;

                // Update state
                field.content = newContent;
                field.isDirty = true;

                // Update Monaco editor
                if (monacoEditors[selectedFieldId]) {
                    monacoEditors[selectedFieldId].setValue(newContent);
                }

                // Save state and update UI
                this.saveState();
                this.updateUI();

                context.LoadingOverlay.hide();
                context.UI.showToast(`Content from ${fileName} appended to ${field.label}`, 'success', 5000);
            } catch (error) {
                context.LoadingOverlay.hide();
                context.UI.showToast(`Failed to import: ${error.message}`, 'error');
=======
         * Inject format buttons into all rendered editor panes
         * Called when Prettier becomes available after editor is already mounted
         */
        injectFormatButtons() {
            console.log('[HTML Editor] Injecting format buttons into rendered panes');

            // Find all editor pane actions containers
            const panes = document.querySelectorAll('.editor-pane');

            panes.forEach(pane => {
                const actions = pane.querySelector('.editor-pane-actions');
                const exportBtn = pane.querySelector('.editor-pane-export');

                if (!actions || !exportBtn) return;

                // Check if format button already exists
                if (pane.querySelector('.editor-pane-format')) return;

                // Get fieldId from export button
                const fieldId = exportBtn.getAttribute('data-export-field');
                if (!fieldId) return;

                // Create and insert format button before export button
                const formatBtn = context.DOM.create('button', {
                    className: 'editor-pane-format',
                    'data-format-field': fieldId,
                    title: 'Format HTML (Ctrl+Shift+F)'
                }, ['Format']);
                formatBtn.addEventListener('click', () => this.formatField(fieldId));

                // Insert before export button
                actions.insertBefore(formatBtn, exportBtn);

                console.log(`[HTML Editor] Format button injected for: ${fieldId}`);
            });
        },

        /**
         * Format HTML for a specific field
         * @param {string} fieldId - Field identifier
         * @param {boolean} silent - If true, suppress success toast
         * @returns {Object|null} - { changed: boolean, label: string } or null on error/empty
         */
        async formatField(fieldId, silent = false) {
            if (!context.Formatter.isReady()) {
                context.UI.showToast('Code formatting is currently unavailable', 'warning');
                return null;
            }

            const field = editorState[fieldId];
            const editor = monacoEditors[fieldId];

            if (!field || !editor) return null;

            try {
                console.log(`[HTML Editor] Formatting ${fieldId}...`);

                // Get current content
                const content = editor.getValue();

                if (!content || content.trim() === '') {
                    context.UI.showToast('Nothing to format', 'warning');
                    return null;
                }

                // Format using Prettier
                const formatted = await context.Formatter.formatHTML(content);

                // Check if content actually changed
                const changed = content !== formatted;

                // Update editor with formatted content
                editor.setValue(formatted);

                // Mark as dirty if content changed
                field.content = formatted;
                field.isDirty = field.content !== originalContent[fieldId];
                this.updateToggleButtons();

                if (!silent) {
                    const message = changed ? `${field.label} formatted` : `${field.label} already formatted`;
                    context.UI.showToast(message, 'success');
                }

                return { changed, label: field.label };
            } catch (error) {
                console.error(`[HTML Editor] Format ${fieldId} failed:`, error);
                context.UI.showToast(`Formatting failed: ${error.message}`, 'error');
                return null;
            }
        },

        /**
         * Format all active editors
         */
        async formatAllActive() {
            if (!context.Formatter.isReady()) {
                context.UI.showToast('Code formatting is currently unavailable', 'warning');
                return;
            }

            const activeFields = Object.keys(editorState).filter(field => editorState[field].active);

            if (activeFields.length === 0) {
                context.UI.showToast('No editors open to format', 'warning');
                return;
            }

            try {
                console.log(`[HTML Editor] Formatting ${activeFields.length} active editor(s)...`);

                // Format each active editor (silent mode to avoid duplicate toasts)
                const results = [];
                for (const fieldId of activeFields) {
                    const result = await this.formatField(fieldId, true);
                    if (result) {
                        results.push(result);
                    }
                }

                // Build appropriate toast message based on what actually changed
                const changedResults = results.filter(r => r.changed);
                const changedCount = changedResults.length;

                let message;
                if (changedCount === 0) {
                    message = results.length === 1 ? `${results[0].label} already formatted` : 'Already formatted';
                } else if (changedCount === 1) {
                    message = `${changedResults[0].label} formatted`;
                } else {
                    message = `${changedCount} editors formatted`;
                }

                context.UI.showToast(message, 'success');
            } catch (error) {
                console.error('[HTML Editor] Format all active failed:', error);
                context.UI.showToast(`Formatting failed: ${error.message}`, 'error');
>>>>>>> ef36a21c
            }
        },

        /**
         * Discard all changes (with inline confirmation)
         */
        discardAll() {
            // Check if there are any unsaved changes
            const hasUnsavedChanges = Object.values(editorState).some(field => field.isDirty);
            const discardBtn = document.getElementById('discard-btn');

            if (hasUnsavedChanges) {
                // Show inline confirmation
                if (discardBtn && !discardBtn.classList.contains('confirming')) {
                    context.UI.showInlineConfirmation(discardBtn, () => {
                        this.performDiscardAll();
                    });
                }
                return;
            }

            // No changes - show "No changes" message
            if (discardBtn && !discardBtn.classList.contains('showing-no-changes')) {
                context.UI.showNoChangesMessage(discardBtn);
            }
        },

        /**
         * Execute discard all (after confirmation)
         */
        performDiscardAll() {
            Object.keys(editorState).forEach(fieldId => {
                editorState[fieldId].content = originalContent[fieldId] || '';
                editorState[fieldId].isDirty = false;

                const editor = monacoEditors[fieldId];
                if (editor) {
                    editor.setValue(editorState[fieldId].content);
                }
            });

            this.updateToggleButtons();

            // Check if all editors are now clean - if so, clear app state
            const allClean = Object.values(editorState).every(s => !s.isDirty);
            if (allClean) {
                console.log('[HTML Editor] All editors clean, clearing app state');
                context.Storage.clearAppState(this.id);
            } else {
                this.saveState();
            }

            context.UI.showToast('All changes discarded', 'success');
        },

        /**
         * Revert changes for a specific field (with inline confirmation)
         */
        revertField(fieldId) {
            const field = editorState[fieldId];
            if (!field) return;

            const revertBtn = document.querySelector(`[data-revert-field="${fieldId}"]`);
            if (!revertBtn) return;

            if (field.isDirty) {
                // Show inline confirmation
                if (!revertBtn.classList.contains('confirming')) {
                    context.UI.showInlineConfirmation(revertBtn, () => {
                        this.performRevert(fieldId);
                    });
                }
                return;
            }

            // No changes - show "No changes" message
            if (!revertBtn.classList.contains('showing-no-changes')) {
                context.UI.showNoChangesMessage(revertBtn);
            }
        },

        /**
         * Execute revert (after confirmation)
         */
        performRevert(fieldId) {
            const field = editorState[fieldId];
            if (!field) return;

            field.content = originalContent[fieldId] || '';
            field.isDirty = false;

            const editor = monacoEditors[fieldId];
            if (editor) {
                editor.setValue(field.content);
            }

            // Close the dropdown
            const menu = document.querySelector(`[data-menu-field="${fieldId}"]`);
            if (menu) {
                menu.classList.remove('show');
            }

            this.updateToggleButtons();

            // Check if all editors are now clean - if so, clear app state
            const allClean = Object.values(editorState).every(s => !s.isDirty);
            if (allClean) {
                console.log('[HTML Editor] All editors clean, clearing app state');
                context.Storage.clearAppState(this.id);
            } else {
                this.saveState();
            }

            context.UI.showToast(`${field.label} reverted`, 'success');
        },

        /**
         * Toggle editor dropdown menu
         */
        toggleEditorDropdown(fieldId) {
            const menu = document.querySelector(`[data-menu-field="${fieldId}"]`);
            if (!menu) return;

            // Close all other editor dropdowns
            document.querySelectorAll('.editor-save-dropdown-menu.show').forEach(m => {
                if (m !== menu) {
                    m.classList.remove('show');
                }
            });

            // Toggle this dropdown
            menu.classList.toggle('show');
        },

        /**
         * Save a single HTML field
         */
        async saveField(fieldId) {
            try {
                console.log(`[HTML Editor] Saving ${fieldId}...`);

                const field = editorState[fieldId];
                if (!field) {
                    throw new Error(`Field ${fieldId} not found`);
                }

                // Sync this editor's value to state
                const editor = monacoEditors[fieldId];
                if (editor) {
                    field.content = editor.getValue();
                }

                // Format on save if enabled and formatter available
                const settings = context.Storage.getFormatterSettings();
                if (settings.formatOnSave && context.Formatter.isReady() && field.content && field.content.trim() !== '') {
                    try {
                        console.log(`[HTML Editor] Auto-formatting ${fieldId} before save...`);
                        const formatted = await context.Formatter.formatHTML(field.content);
                        field.content = formatted;
                        if (editor) {
                            editor.setValue(formatted);
                        }
                    } catch (formatError) {
                        console.warn(`[HTML Editor] Auto-format failed for ${fieldId}:`, formatError);
                        // Continue with save even if formatting fails
                    }
                }

                // Check if this field has changes
                if (!field.isDirty && field.content === originalContent[fieldId]) {
                    context.UI.showToast(`${field.label} has no changes to save`, 'warning');
                    return;
                }

                // Build form data - send the edited field + original content for others
                // This ensures only the specific field is saved, not all edited fields
                const formData = {
                    csrf_token: csrfToken,
                    html_template_head: fieldId === 'head' ? editorState.head.content : originalContent.head,
                    html_template_tail: fieldId === 'tail' ? editorState.tail.content : originalContent.tail
                };

                const { body, boundary } = context.API.buildMultipartBody(formData);

                const url = '/deki/cp/custom_html.php?params=%2F';
                const response = await context.API.fetch(url, {
                    method: 'POST',
                    headers: {
                        'Accept': 'text/html,application/xhtml+xml,application/xml;q=0.9,image/avif,image/webp,image/apng,*/*;q=0.8',
                        'Accept-Language': 'en-US,en;q=0.9',
                        'Cache-Control': 'max-age=0',
                        'Content-Type': `multipart/form-data; boundary=${boundary}`
                    },
                    credentials: 'include',
                    body: body,
                    redirect: 'follow'
                });

                if (response.ok || response.redirected) {
                    context.UI.showToast(`${field.label} saved successfully!`, 'success');

                    // Update original content for this field only
                    originalContent[fieldId] = field.content;
                    field.isDirty = false;

                    this.updateToggleButtons();

                    // Persist updated state to localStorage
                    this.saveState();
                } else {
                    throw new Error(`HTTP ${response.status}`);
                }

            } catch (error) {
                console.error(`[HTML Editor] Save ${fieldId} failed:`, error);
                context.UI.showToast(`Failed to save: ${error.message}`, 'error');
            }
        },

        /**
         * Save all HTML
         */
        async saveAll() {
            try {
                console.log('[HTML Editor] Saving all HTML...');

                // Sync editor values to state
                Object.keys(monacoEditors).forEach(fieldId => {
                    const editor = monacoEditors[fieldId];
                    if (editor) {
                        editorState[fieldId].content = editor.getValue();
                    }
                });

                // Format on save if enabled and formatter available
                const settings = context.Storage.getFormatterSettings();
                if (settings.formatOnSave && context.Formatter.isReady()) {
                    for (const fieldId of Object.keys(editorState)) {
                        const field = editorState[fieldId];
                        if (field.content && field.content.trim() !== '') {
                            try {
                                console.log(`[HTML Editor] Auto-formatting ${fieldId} before save...`);
                                const formatted = await context.Formatter.formatHTML(field.content);
                                field.content = formatted;
                                const editor = monacoEditors[fieldId];
                                if (editor) {
                                    editor.setValue(formatted);
                                }
                            } catch (formatError) {
                                console.warn(`[HTML Editor] Auto-format failed for ${fieldId}:`, formatError);
                                // Continue with save even if formatting fails
                            }
                        }
                    }
                }

                // Check if any field has changes
                const hasChanges = Object.keys(editorState).some(fieldId => {
                    return editorState[fieldId].isDirty || editorState[fieldId].content !== originalContent[fieldId];
                });

                if (!hasChanges) {
                    context.UI.showToast('No changes to save', 'warning');
                    return;
                }

                // Build form data
                const formData = {
                    csrf_token: csrfToken,
                    html_template_head: editorState.head.content,
                    html_template_tail: editorState.tail.content
                };

                const { body, boundary } = context.API.buildMultipartBody(formData);

                const url = '/deki/cp/custom_html.php?params=%2F';
                const response = await context.API.fetch(url, {
                    method: 'POST',
                    headers: {
                        'Accept': 'text/html,application/xhtml+xml,application/xml;q=0.9,image/avif,image/webp,image/apng,*/*;q=0.8',
                        'Accept-Language': 'en-US,en;q=0.9',
                        'Cache-Control': 'max-age=0',
                        'Content-Type': `multipart/form-data; boundary=${boundary}`
                    },
                    credentials: 'include',
                    body: body,
                    redirect: 'follow'
                });

                if (response.ok || response.redirected) {
                    context.UI.showToast('HTML saved successfully!', 'success');

                    // Update original content
                    Object.keys(editorState).forEach(fieldId => {
                        originalContent[fieldId] = editorState[fieldId].content;
                        editorState[fieldId].isDirty = false;
                    });

                    this.updateToggleButtons();

                    // Persist updated state to localStorage
                    this.saveState();
                } else {
                    throw new Error(`HTTP ${response.status}`);
                }

            } catch (error) {
                console.error('[HTML Editor] Save failed:', error);
                context.UI.showToast('Failed to save HTML: ' + error.message, 'error');
            }
        },

        /**
         * Save only the currently open tabs
         */
        async saveOpenTabs() {
            try {
                const openFields = Object.keys(editorState).filter(field => editorState[field].active);

                if (openFields.length === 0) {
                    context.UI.showToast('No tabs open to save', 'warning');
                    return;
                }

                console.log(`[HTML Editor] Saving ${openFields.length} open tab(s):`, openFields);

                // Sync editor values to state for open tabs
                openFields.forEach(fieldId => {
                    const editor = monacoEditors[fieldId];
                    if (editor) {
                        editorState[fieldId].content = editor.getValue();
                    }
                });

                // Format on save if enabled and formatter available
                const settings = context.Storage.getFormatterSettings();
                if (settings.formatOnSave && context.Formatter.isReady()) {
                    for (const fieldId of openFields) {
                        const field = editorState[fieldId];
                        if (field.content && field.content.trim() !== '') {
                            try {
                                console.log(`[HTML Editor] Auto-formatting ${fieldId} before save...`);
                                const formatted = await context.Formatter.formatHTML(field.content);
                                field.content = formatted;
                                const editor = monacoEditors[fieldId];
                                if (editor) {
                                    editor.setValue(formatted);
                                }
                            } catch (formatError) {
                                console.warn(`[HTML Editor] Auto-format failed for ${fieldId}:`, formatError);
                                // Continue with save even if formatting fails
                            }
                        }
                    }
                }

                // Check if any open tab has changes
                const hasChanges = openFields.some(fieldId => {
                    return editorState[fieldId].isDirty || editorState[fieldId].content !== originalContent[fieldId];
                });

                if (!hasChanges) {
                    const tabLabel = openFields.length === 1 ? editorState[openFields[0]].label : `${openFields.length} tabs`;
                    context.UI.showToast(`${tabLabel} have no changes to save`, 'warning');
                    return;
                }

                // Build form data - send edited content for open tabs, original for closed tabs
                const formData = {
                    csrf_token: csrfToken,
                    html_template_head: openFields.includes('head') ? editorState.head.content : originalContent.head,
                    html_template_tail: openFields.includes('tail') ? editorState.tail.content : originalContent.tail
                };

                const { body, boundary } = context.API.buildMultipartBody(formData);

                const url = '/deki/cp/custom_html.php?params=%2F';
                const response = await context.API.fetch(url, {
                    method: 'POST',
                    headers: {
                        'Accept': 'text/html,application/xhtml+xml,application/xml;q=0.9,image/avif,image/webp,image/apng,*/*;q=0.8',
                        'Accept-Language': 'en-US,en;q=0.9',
                        'Cache-Control': 'max-age=0',
                        'Content-Type': `multipart/form-data; boundary=${boundary}`
                    },
                    credentials: 'include',
                    body: body,
                    redirect: 'follow'
                });

                if (response.ok || response.redirected) {
                    const tabLabel = openFields.length === 1 ? editorState[openFields[0]].label : `${openFields.length} tabs`;
                    context.UI.showToast(`${tabLabel} saved successfully!`, 'success');

                    // Update original content for saved tabs
                    openFields.forEach(fieldId => {
                        originalContent[fieldId] = editorState[fieldId].content;
                        editorState[fieldId].isDirty = false;
                    });

                    this.updateToggleButtons();
                    this.saveState();
                } else {
                    throw new Error(`HTTP ${response.status}`);
                }

            } catch (error) {
                console.error('[HTML Editor] Save open tabs failed:', error);
                context.UI.showToast('Failed to save: ' + error.message, 'error');
            }
        },

        /**
         * Setup keyboard shortcuts
         */
        setupKeyboardShortcuts() {
            keyboardHandler = (e) => {
                // Ctrl+S or Cmd+S - Save open tabs
                if ((e.ctrlKey || e.metaKey) && e.key === 's' && !e.shiftKey) {
                    e.preventDefault();
                    this.saveOpenTabs();
                }
                // Ctrl+Shift+S or Cmd+Shift+S - Save all
                else if ((e.ctrlKey || e.metaKey) && e.key === 'S' && e.shiftKey) {
                    e.preventDefault();
                    this.saveAll();
                }
                // Ctrl+Shift+F or Cmd+Shift+F - Format active editors (only if available)
                else if ((e.ctrlKey || e.metaKey) && e.key === 'F' && e.shiftKey) {
                    e.preventDefault();
                    if (context.Formatter.isReady()) {
                        this.formatAllActive();
                    }
                    // Silent no-op if formatter not available
                }
            };

            document.addEventListener('keydown', keyboardHandler);
            console.log('[HTML Editor] Keyboard shortcuts registered: Ctrl+S (save open), Ctrl+Shift+S (save all), Ctrl+Shift+F (format)');
        }
    };

    // ============================================================================
    // Register App
    // ============================================================================

    // Wait for core to be ready
    const waitForCore = setInterval(() => {
        if (window.ExpertEnhancements && window.ExpertEnhancements.AppManager) {
            clearInterval(waitForCore);
            window.ExpertEnhancements.AppManager.register(HTMLEditorApp);
            console.log('[HTML Editor App] Registered');
        }
    }, 100);

})();<|MERGE_RESOLUTION|>--- conflicted
+++ resolved
@@ -919,7 +919,6 @@
         },
 
         /**
-<<<<<<< HEAD
          * Import HTML file into a field (appends content)
          */
         importField(fieldId, file) {
@@ -1042,7 +1041,10 @@
             } catch (error) {
                 context.LoadingOverlay.hide();
                 context.UI.showToast(`Failed to import: ${error.message}`, 'error');
-=======
+            }
+        },
+
+        /**
          * Inject format buttons into all rendered editor panes
          * Called when Prettier becomes available after editor is already mounted
          */
@@ -1180,7 +1182,6 @@
             } catch (error) {
                 console.error('[HTML Editor] Format all active failed:', error);
                 context.UI.showToast(`Formatting failed: ${error.message}`, 'error');
->>>>>>> ef36a21c
             }
         },
 
