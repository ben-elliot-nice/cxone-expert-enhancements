{
  "name": "cxone-expert-enhancements",
<<<<<<< HEAD
  "version": "1.0.2",
=======
  "version": "1.1.0",
>>>>>>> ce84f86d
  "description": "Extensible toolkit loader for CXone Expert with modular enhancement modules including CSS editor, live preview, and more",
  "type": "module",
  "scripts": {
    "deploy": "node deploy.js",
    "deploy:v2": "node deploy-v2.js",
    "cleanup": "node cleanup-feature.js"
  },
  "keywords": [
    "cxone",
    "expert",
    "toolkit",
    "css",
    "editor",
    "modules",
    "extensions"
  ],
  "author": "Ben Elliot",
  "license": "ISC",
  "repository": {
    "type": "git",
    "url": "git+https://github.com/ben-elliot-nice/cxone-expert-enhancements.git"
  },
  "bugs": {
    "url": "https://github.com/ben-elliot-nice/cxone-expert-enhancements/issues"
  },
  "homepage": "https://github.com/ben-elliot-nice/cxone-expert-enhancements#readme",
  "dependencies": {
    "@aws-sdk/client-s3": "^3.0.0",
    "dotenv": "^16.0.0"
  }
}<|MERGE_RESOLUTION|>--- conflicted
+++ resolved
@@ -1,10 +1,6 @@
 {
   "name": "cxone-expert-enhancements",
-<<<<<<< HEAD
-  "version": "1.0.2",
-=======
   "version": "1.1.0",
->>>>>>> ce84f86d
   "description": "Extensible toolkit loader for CXone Expert with modular enhancement modules including CSS editor, live preview, and more",
   "type": "module",
   "scripts": {
